[package]
name = "nexus-network"
version = "0.7.6"
edition = "2021"
rust-version = "1.75"
build = "build.rs"

[features]
build_proto = []

[workspace]
members = [
    "examples",
]

[workspace.package]
edition = "2021"
version = "0.2.3"
authors = ["The Nexus Team <hello@nexus.xyz>"]
homepage = "https://nexus.xyz/"
keywords = ["nexus", "zero-knowledge", "zkvm", "cryptography", "proofs"]
categories = ["cryptography"]
publish = false

[profile.dev]
opt-level = 1

[profile.release]
lto = "fat"
strip = true
codegen-units = 1

[profile.ci-build]
inherits = "dev"
opt-level = 0
debug = 0
strip = "none"
lto = false
codegen-units = 256
incremental = true

[dependencies]
clap = { version = "4.5", features = ["derive"] }
prost = "0.13"
reqwest = { version = "0.12", features = ["json"] }
tokio = { version = "1.38", features = ["full"] }
home = "0.5.9"
iana-time-zone = "0.1.60"
chrono = "0.4.38"
colored = "2.1.0"
md5 = "0.7.0"
serde = { version = "1.0.217", features = ["derive"] }
serde_json = { version = "1.0.138" }
sysinfo = "0.33.1"
nexus-sdk = { git = "https://github.com/nexus-xyz/nexus-zkvm", tag = "0.3.3" }
rayon = "1.10"
sha3 = "0.10.8"
log = "0.4.26"
<<<<<<< HEAD
postcard = "1.0.10"
=======
postcard = "1.1.1"
thiserror = "2.0.12"
env_logger = "0.11.8"
>>>>>>> 78da85da

[build-dependencies]

prost-build = "0.13"<|MERGE_RESOLUTION|>--- conflicted
+++ resolved
@@ -56,13 +56,9 @@
 rayon = "1.10"
 sha3 = "0.10.8"
 log = "0.4.26"
-<<<<<<< HEAD
 postcard = "1.0.10"
-=======
-postcard = "1.1.1"
 thiserror = "2.0.12"
 env_logger = "0.11.8"
->>>>>>> 78da85da
 
 [build-dependencies]
 
