[package]
name = "nexus-network"
<<<<<<< HEAD
version = "0.8.12"
=======
version = "0.8.11"
>>>>>>> 6709ffb6
edition = "2024"
rust-version = "1.85"
build = "build.rs"

[features]
build_proto = []

[[bin]]
name = "nexus-network"
path = "src/main.rs"

[profile.dev]
opt-level = 1

[profile.ci-build]
inherits = "dev"
opt-level = 0
debug = 0
strip = "none"
lto = false
codegen-units = 256
incremental = true

[dependencies]
async-trait = "0.1.88"
cfg-if = "1.0"
chrono = "0.4.38"
clap = { version = "4.5", features = ["derive"] }
crossterm = "0.29.0"
ed25519-dalek = { version = "2", features = ["rand_core"] }
home = "0.5.9"
iana-time-zone = "0.1.60"
log = "0.4.26"
nexus-sdk = { git = "https://github.com/nexus-xyz/nexus-zkvm", tag = "0.3.4" }
postcard = "1.0.10"
prost = "0.13"
prost-types = "0.13.5"
rand = "0.8"
rand_core = "0.6"
ratatui = "0.29.0"
reqwest = { version = "0.12", default-features = false, features = ["json", "rustls-tls"] }
serde = { version = "1.0.217", features = ["derive"] }
serde_json = { version = "1.0.138" }
sha3 = "0.10.8"
strum = "0.26.3"
sysinfo = "0.33.1"
thiserror = "2.0.12"
tokio = { version = "1.38", features = ["full"] }
urlencoding = "2.1.3"
uuid = "1.16.0"

[dev-dependencies]
assert_cmd = "2"
async-trait = "0.1.88"
mockall = "0.12"
predicates = "3"
tempfile = "3.20.0"

[build-dependencies]
prost-build = "0.13"<|MERGE_RESOLUTION|>--- conflicted
+++ resolved
@@ -1,10 +1,6 @@
 [package]
 name = "nexus-network"
-<<<<<<< HEAD
 version = "0.8.12"
-=======
-version = "0.8.11"
->>>>>>> 6709ffb6
 edition = "2024"
 rust-version = "1.85"
 build = "build.rs"
