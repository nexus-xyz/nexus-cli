--- conflicted
+++ resolved
@@ -223,7 +223,6 @@
 
         let mut shutdown_receiver = shutdown_sender.subscribe();
         loop {
-<<<<<<< HEAD
             // Drain prover events from the async channel into app.events
             match event_receiver.recv().await {
                 Some(event) => {
@@ -231,13 +230,11 @@
                 }
                 None => {
                     // Channel is closed, exit the loop
-=======
             tokio::select! {
                 Some(event) = event_receiver.recv() => {
                     println!("{}", event);
                 }
                 _ = shutdown_receiver.recv() => {
->>>>>>> d01413cf
                     break;
                 }
             }
