--- conflicted
+++ resolved
@@ -487,20 +487,12 @@
                 received_event = true;
                 // Check for either constraint-based message or fallback update message
                 // Both indicate version issues that users should act on
-<<<<<<< HEAD
-                let is_constraint_message = event.msg.contains("does not meet the minimum required version") ||
-                                          event.msg.contains("Please upgrade");
-                let is_update_message = event.msg.contains("New version") && event.msg.contains("available");
-                
-=======
                 let is_constraint_message = event
                     .msg
                     .contains("does not meet the minimum required version")
                     || event.msg.contains("Please upgrade");
                 let is_update_message =
                     event.msg.contains("New version") && event.msg.contains("available");
-
->>>>>>> c1dfbf8e
                 assert!(
                     is_constraint_message || is_update_message,
                     "Version checker should send either a constraint violation or update available message, got: {}",
