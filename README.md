[![Release](https://img.shields.io/github/v/release/nexus-xyz/nexus-cli.svg)](https://github.com/nexus-xyz/nexus-cli/releases)
[![CI](https://github.com/nexus-xyz/nexus-cli/actions/workflows/ci.yml/badge.svg)](https://github.com/nexus-xyz/nexus-cli/actions)
[![License](https://img.shields.io/badge/License-Apache_2.0-green.svg)](https://github.com/nexus-xyz/nexus-cli/blob/main/LICENSE-APACHE)
[![License](https://img.shields.io/badge/License-MIT-green.svg)](https://github.com/nexus-xyz/nexus-cli/blob/main/LICENSE-MIT)
[![Twitter](https://img.shields.io/twitter/follow/NexusLabs)](https://x.com/NexusLabs)
[![Discord](https://img.shields.io/badge/Discord-Join-7289da.svg?logo=discord&logoColor=white)](https://discord.com/invite/nexus-xyz)

# Nexus CLI

A high-performance command-line interface for contributing proofs to the Nexus network.

<figure>
    <a href="https://nexus.xyz/">
        <img src="assets/images/nexus-network-image.png" alt="Nexus Network visualization showing a distributed network of interconnected nodes with a 'Launch Network' button in the center">
    </a>
    <figcaption>
        <strong>Verifiable Computation on a Global Scale</strong><br>
        We're building a global distributed prover network to unite the world's computers and power a new and better Internet: the Verifiable Internet. Connect to the beta and give it a try today.
    </figcaption>
</figure>

## Nexus Network

[Nexus](https://nexus.xyz/) is a global distributed prover network that unites the world's computers to power a new and
better Internet: the Verifiable Internet.

There have been several testnets so far:

- Testnet 0: [October 8 – 28, 2024](https://blog.nexus.xyz/nexus-launches-worlds-first-open-prover-network/)
- Testnet I: [December 9 – 13, 2024](https://blog.nexus.xyz/the-new-nexus-testnet-is-live/)
- Testnet II: [February 18 – 22, 2025](https://blog.nexus.xyz/testnet-ii-is-open/)
- Devnet: [February 22 - June 20, 2025](https://docs.nexus.xyz/layer-1/testnet/devnet)
- Testnet III: [Ongoing](https://blog.nexus.xyz/live-everywhere/)

---

## Quick Start

### Installation

#### Precompiled Binary (Recommended)

For the simplest and most reliable installation:

```bash
curl https://cli.nexus.xyz/ | sh
```

This will:
1. Download and install the latest precompiled binary for your platform.
2. Prompt you to accept the Terms of Use.
3. Start the CLI in interactive mode.

The template installation script is viewable [here](./public/install.sh.template).

#### Non-Interactive Installation

For automated installations (e.g., in CI):

```bash
curl -sSf https://cli.nexus.xyz/ -o install.sh
chmod +x install.sh
NONINTERACTIVE=1 ./install.sh
```

### Proving

Proving with the CLI is documented [here](https://docs.nexus.xyz/layer-1/testnet/cli-node).

To start with an existing node ID, run:

```bash
nexus-cli start --node-id <your-node-id>
```

Alternatively, you can register your wallet address and create a node ID with the CLI, or at [app.nexus.xyz](https://app.nexus.xyz).

```bash
nexus-cli register-user --wallet-address <your-wallet-address>
nexus-cli register-node
nexus-cli start
```

To run the CLI noninteractively, you can also opt to start it in headless mode.

```bash
nexus-cli start --headless
```

The `register-user` and `register-node` commands will save your credentials to `~/.nexus/config.json`. To clear credentials, run:

```bash
nexus-cli logout
```

For troubleshooting or to see available command-line options, run:

```bash
nexus-cli --help
```

### Use Docker
<<<<<<< HEAD
Make sure Docker and Docker Compose have been installed on your machine. Check documentation here:
=======
Make sure docker and docker compose have been installed on your machine. check documentation here:
>>>>>>> 1ec5376a
- [Install Docker](https://docs.docker.com/engine/install/)
- [Install Docker Compose](https://docs.docker.com/compose/install/)

Then, modify the node ID in the `docker-compose.yaml` file, run:

```bash
docker compose build --no-cache
docker compose up -d
```

Check log

```bash
docker compose logs
```

If you want to shut down, run:

```bash
docker compose down
```

---

## Terms of Use

Use of the CLI is subject to the [Terms of Use](https://nexus.xyz/terms-of-use).
First-time users running interactively will be prompted to accept these terms.

---

## Node ID

During the CLI's startup, you'll be asked for your node ID. To skip prompts in a
non-interactive environment, manually create a `~/.nexus/config.json` in the
following format:

```json
{
   "node_id": "<YOUR NODE ID>"
}
```

---

## Get Help

- [Network FAQ](https://docs.nexus.xyz/layer-1/testnet/faq)
- [Discord Community](https://discord.gg/nexus-xyz)
- Technical issues? [Open an issue](https://github.com/nexus-xyz/nexus-cli/issues)
- To submit programs to the network for proving, contact
  [growth@nexus.xyz](mailto:growth@nexus.xyz).

---

## Contributing

Interested in contributing to the Nexus Network CLI? Check out our
[Contributor Guide](./CONTRIBUTING.md) for:

- Development setup instructions
- How to report issues and submit pull requests
- Our code of conduct and community guidelines
- Tips for working with the codebase

For most users, we recommend using the precompiled binaries as described above.
The contributor guide is intended for those who want to modify or improve the CLI
itself.

### 🛠  Developer Guide

The following steps may be required in order to set up a development environment for contributing to the project:

#### Linux

```bash
sudo apt update
sudo apt upgrade
sudo apt install build-essential pkg-config libssl-dev git-all
sudo apt install protobuf-compiler
```

#### macOS

```bash
# Install using Homebrew
brew install protobuf

# Verify installation
protoc --version
```

#### Windows

[Install WSL](https://learn.microsoft.com/en-us/windows/wsl/install),
then see Linux instructions above.

```bash
# Install using Chocolatey
choco install protobuf
```

### Building ProtoBuf files

To build the ProtoBuf files, run the following command in the `clients/cli` directory:

```bash
cargo build --features build_proto
```

### Creating a Release

To create a release, update the package version in `Cargo.toml`, then create and push a new (annotated) tag, e.g.:

```bash
git tag -a v0.1.2 -m "Release v0.1.2"
git push origin v0.1.2
```

This will trigger the GitHub Actions release workflow that compiles binaries and pushes the Docker image, in
addition to creating release.

**WARNING**: Creating a release through the GitHub UI creates a new release but does **NOT** trigger
the workflow. This leads to a release without a Docker image or binaries, which breaks the installation script.

## License

Nexus CLI is distributed under the terms of both the [MIT License](./LICENSE-MIT) and the [Apache License (Version 2.0)](./LICENSE-APACHE).<|MERGE_RESOLUTION|>--- conflicted
+++ resolved
@@ -100,11 +100,7 @@
 ```
 
 ### Use Docker
-<<<<<<< HEAD
 Make sure Docker and Docker Compose have been installed on your machine. Check documentation here:
-=======
-Make sure docker and docker compose have been installed on your machine. check documentation here:
->>>>>>> 1ec5376a
 - [Install Docker](https://docs.docker.com/engine/install/)
 - [Install Docker Compose](https://docs.docker.com/compose/install/)
 
